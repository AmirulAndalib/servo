--- conflicted
+++ resolved
@@ -222,10 +222,6 @@
     /// Current cursor position.
     cursor_pos: DevicePoint,
 
-<<<<<<< HEAD
-    /// Path to a PNG file to write our output to.
-    output_file: Option<String>,
-=======
     /// Offscreen framebuffer object to render to.
     current_render_target: Option<gl::RenderTargetInfo>,
 
@@ -234,10 +230,6 @@
 
     /// Whether to invalidate the last render target at the end of the next frame.
     invalidate_last_render_target: bool,
->>>>>>> 2e281521
-
-    /// Our last frame of output.
-    output_frame_info: Option<RenderTargetInfo>,
 
     is_running_problem_test: bool,
 
@@ -355,18 +347,6 @@
     }
 }
 
-<<<<<<< HEAD
-#[derive(Clone, Copy, Debug, PartialEq)]
-enum CompositeTarget {
-    /// Draw directly to a window.
-    Window,
-
-    /// Draw to an offscreen OpenGL framebuffer object.
-    Fbo,
-
-    /// Draw directly to a window, and to an Image in shared memory for a PNG file.
-    WindowAndPngFile,
-=======
 #[derive(Clone, Debug, PartialEq)]
 pub enum CompositeTarget {
     /// Draw directly to a window.
@@ -374,7 +354,6 @@
 
     /// Draw to an offscreen OpenGL framebuffer object ([IOCompositor::output_framebuffer_id]).
     Fbo,
->>>>>>> 2e281521
 
     /// Draw to an uncompressed image in shared memory.
     SharedMemory,
@@ -399,13 +378,7 @@
         convert_mouse_to_touch: bool,
         top_level_browsing_context_id: TopLevelBrowsingContextId,
     ) -> Self {
-<<<<<<< HEAD
         let embedder_coordinates = window.get_coordinates();
-        let composite_target = match output_file {
-            Some(_) => CompositeTarget::PngFile,
-            None => CompositeTarget::Fbo,
-        };
-
         let mut browsers = BrowserManager::default();
         browsers.add(
             top_level_browsing_context_id,
@@ -416,8 +389,6 @@
         );
         browsers.show(top_level_browsing_context_id);
 
-=======
->>>>>>> 2e281521
         IOCompositor {
             embedder_coordinates,
             window,
@@ -450,14 +421,9 @@
             pending_paint_metrics: HashMap::new(),
             cursor: Cursor::None,
             cursor_pos: DevicePoint::new(0.0, 0.0),
-<<<<<<< HEAD
-            output_file,
-            output_frame_info: None,
-=======
             current_render_target: None,
             last_render_target: None,
             invalidate_last_render_target: false,
->>>>>>> 2e281521
             is_running_problem_test,
             exit_after_load,
             convert_mouse_to_touch,
@@ -637,11 +603,7 @@
             },
 
             (CompositorMsg::CreatePng(rect, reply), ShutdownState::NotShuttingDown) => {
-<<<<<<< HEAD
-                let res = self.composite_specific_target(CompositeTarget::WindowAndPngFile, rect);
-=======
                 let res = self.composite_specific_target(Some(CompositeTarget::SharedMemory), rect);
->>>>>>> 2e281521
                 if let Err(ref e) = res {
                     info!("Error retrieving PNG: {:?}", e);
                 }
@@ -1866,12 +1828,6 @@
 
         self.webrender.update();
 
-<<<<<<< HEAD
-        let wait_for_stable_image = match target {
-            CompositeTarget::Window | CompositeTarget::Fbo => self.exit_after_load,
-            CompositeTarget::WindowAndPngFile | CompositeTarget::PngFile => true,
-        };
-=======
         let target = target_override.unwrap_or_else(|| self.composite_target.clone());
         let wait_for_stable_image = matches!(
             target,
@@ -1881,7 +1837,6 @@
             target,
             CompositeTarget::SharedMemory | CompositeTarget::PngFile(_) | CompositeTarget::Fbo
         );
->>>>>>> 2e281521
 
         if wait_for_stable_image {
             // The current image may be ready to output. However, if there are animations active,
@@ -1898,21 +1853,6 @@
             }
         }
 
-<<<<<<< HEAD
-        let rt_info = match target {
-            #[cfg(feature = "gl")]
-            CompositeTarget::Window => gl::RenderTargetInfo::default(),
-            #[cfg(feature = "gl")]
-            CompositeTarget::Fbo | CompositeTarget::WindowAndPngFile | CompositeTarget::PngFile => {
-                gl::initialize_img(
-                    &*self.webrender_gl,
-                    FramebufferUintLength::new(size.width),
-                    FramebufferUintLength::new(size.height),
-                )
-            },
-            #[cfg(not(feature = "gl"))]
-            _ => (),
-=======
         cfg_if! {
             if #[cfg(feature = "gl")] {
                 if needs_fbo {
@@ -1940,7 +1880,6 @@
                     self.assert_gl_framebuffer_complete();
                 }
             }
->>>>>>> 2e281521
         };
 
         profile(
@@ -1948,11 +1887,7 @@
             None,
             self.time_profiler_chan.clone(),
             || {
-<<<<<<< HEAD
-                trace!("compositor: compositing");
-=======
                 trace!("Compositing");
->>>>>>> 2e281521
 
                 let size =
                     DeviceIntSize::from_untyped(self.embedder_coordinates.framebuffer.to_untyped());
@@ -2021,63 +1956,6 @@
             (0, 0, size.width, size.height)
         };
 
-<<<<<<< HEAD
-        let rv = match target {
-            CompositeTarget::Window => None,
-            #[cfg(feature = "gl")]
-            CompositeTarget::Fbo => {
-                // Free the OpenGL resources of the old frame if any...
-                if let Some(old) = self.output_frame_info.take() {
-                    old.drop(&*self.webrender_gl);
-                }
-
-                // ...then store the new frame info in its place.
-                self.output_frame_info = Some(rt_info);
-                None
-            },
-            #[cfg(feature = "gl")]
-            CompositeTarget::WindowAndPngFile => {
-                let img = gl::read_img(
-                    &*self.webrender_gl,
-                    rt_info,
-                    x,
-                    y,
-                    FramebufferUintLength::new(width),
-                    FramebufferUintLength::new(height),
-                );
-                Some(Image {
-                    width: img.width(),
-                    height: img.height(),
-                    format: PixelFormat::RGB8,
-                    bytes: ipc::IpcSharedMemory::from_bytes(&*img),
-                    id: None,
-                    cors_status: CorsStatus::Safe,
-                })
-            },
-            #[cfg(feature = "gl")]
-            CompositeTarget::PngFile => {
-                let gl = &*self.webrender_gl;
-                profile(
-                    ProfilerCategory::ImageSaving,
-                    None,
-                    self.time_profiler_chan.clone(),
-                    || match self.output_file.as_ref() {
-                        Some(path) => match File::create(path) {
-                            Ok(mut file) => {
-                                let img = gl::read_img(
-                                    gl,
-                                    rt_info,
-                                    x,
-                                    y,
-                                    FramebufferUintLength::new(width),
-                                    FramebufferUintLength::new(height),
-                                );
-                                let dynamic_image = DynamicImage::ImageRgb8(img);
-                                if let Err(e) = dynamic_image.write_to(&mut file, ImageFormat::Png)
-                                {
-                                    error!("Failed to save {} ({}).", path, e);
-                                }
-=======
         cfg_if! {
             if #[cfg(feature = "gl")] {
                 let rv = match target {
@@ -2129,7 +2007,6 @@
                                     }
                                 },
                                 Err(e) => error!("Failed to create {} ({}).", path, e),
->>>>>>> 2e281521
                             },
                         );
                         None
@@ -2159,11 +2036,7 @@
     }
 
     pub fn output_framebuffer_id(&self) -> Option<gleam::gl::GLuint> {
-<<<<<<< HEAD
-        self.output_frame_info
-=======
         self.last_render_target
->>>>>>> 2e281521
             .as_ref()
             .map(|info| info.framebuffer_id())
     }
