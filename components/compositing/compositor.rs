/* This Source Code Form is subject to the terms of the Mozilla Public
 * License, v. 2.0. If a copy of the MPL was not distributed with this
 * file, You can obtain one at https://mozilla.org/MPL/2.0/. */

use std::collections::HashMap;
use std::env;
use std::fs::{create_dir_all, File};
use std::io::Write;
use std::num::NonZeroU32;
use std::rc::Rc;
use std::time::{SystemTime, UNIX_EPOCH};

use canvas::canvas_paint_thread::ImageUpdate;
use compositing_traits::{
    CanvasToCompositorMsg, CompositingReason, CompositionPipeline, CompositorMsg,
    CompositorReceiver, ConstellationMsg, FontToCompositorMsg, ForwardedToCompositorMsg,
    SendableFrameTree,
};
use crossbeam_channel::Sender;
use embedder_traits::Cursor;
use euclid::{Point2D, Rect, Scale, Transform3D, Vector2D};
use fnv::{FnvHashMap, FnvHashSet};
use gfx_traits::{Epoch, FontData, WebRenderEpochToU16};
#[cfg(feature = "gl")]
use image::{DynamicImage, ImageFormat};
use ipc_channel::ipc;
use libc::c_void;
use log::{debug, error, info, trace, warn};
use msg::constellation_msg::{
    PipelineId, PipelineIndex, PipelineNamespaceId, TopLevelBrowsingContextId,
};
use net_traits::image::base::Image;
use net_traits::image_cache::CorsStatus;
#[cfg(feature = "gl")]
use pixels::PixelFormat;
use profile_traits::time::{self as profile_time, profile, ProfilerCategory};
use script_traits::compositor::{HitTestInfo, ScrollTree};
use script_traits::CompositorEvent::{MouseButtonEvent, MouseMoveEvent, TouchEvent, WheelEvent};
use script_traits::{
    AnimationState, AnimationTickType, CompositorHitTestResult, LayoutControlMsg, MouseButton,
    MouseEventType, ScrollState, TouchEventType, TouchId, UntrustedNodeAddress, WheelDelta,
    WindowSizeData, WindowSizeType,
};
use servo_geometry::{DeviceIndependentPixel, FramebufferUintLength};
use style_traits::{CSSPixel, DevicePixel, PinchZoomFactor};
use webrender;
use webrender::{CaptureBits, RenderApi, Transaction};
use webrender_api::units::{
    DeviceIntPoint, DeviceIntSize, DevicePoint, LayoutPoint, LayoutRect, LayoutSize,
    LayoutVector2D, WorldPoint,
};
use webrender_api::{
    self, BuiltDisplayList, ClipId, DirtyRect, DocumentId, Epoch as WebRenderEpoch,
    ExternalScrollId, HitTestFlags, PipelineId as WebRenderPipelineId, PropertyBinding,
    ReferenceFrameKind, ScrollClamping, ScrollLocation, SpaceAndClipInfo, SpatialId,
    TransformStyle, ZoomFactor,
};
use webrender_surfman::WebrenderSurfman;

#[cfg(feature = "gl")]
use crate::gl;
use crate::touch::{TouchAction, TouchHandler};
use crate::windowing::{
    self, EmbedderCoordinates, MouseWindowEvent, WebRenderDebugOption, WindowMethods,
};
use crate::InitialCompositorState;

#[derive(Debug, PartialEq)]
enum UnableToComposite {
    NotReadyToPaintImage(NotReadyToPaint),
}

#[derive(Debug, PartialEq)]
enum NotReadyToPaint {
    AnimationsActive,
    JustNotifiedConstellation,
    WaitingOnConstellation,
}

// Default viewport constraints
const MAX_ZOOM: f32 = 8.0;
const MIN_ZOOM: f32 = 0.1;

trait ConvertPipelineIdFromWebRender {
    fn from_webrender(&self) -> PipelineId;
}

impl ConvertPipelineIdFromWebRender for WebRenderPipelineId {
    fn from_webrender(&self) -> PipelineId {
        PipelineId {
            namespace_id: PipelineNamespaceId(self.0),
            index: PipelineIndex(NonZeroU32::new(self.1).expect("Webrender pipeline zero?")),
        }
    }
}

/// Holds the state when running reftests that determines when it is
/// safe to save the output image.
#[derive(Clone, Copy, Debug, PartialEq)]
enum ReadyState {
    Unknown,
    WaitingForConstellationReply,
    ReadyToSaveImage,
}

#[derive(Clone, Copy, Debug, Eq, PartialEq)]
struct FrameTreeId(u32);

impl FrameTreeId {
    pub fn next(&mut self) {
        self.0 += 1;
    }
}

/// One pixel in layer coordinate space.
///
/// This unit corresponds to a "pixel" in layer coordinate space, which after scaling and
/// transformation becomes a device pixel.
#[derive(Clone, Copy, Debug)]
enum LayerPixel {}

struct RootPipeline {
    top_level_browsing_context_id: TopLevelBrowsingContextId,
    id: Option<PipelineId>,
}

/// NB: Never block on the constellation, because sometimes the constellation blocks on us.
pub struct IOCompositor<Window: WindowMethods + ?Sized> {
    /// The application window.
    pub window: Rc<Window>,

    /// The port on which we receive messages.
    port: CompositorReceiver,

    /// The root content pipeline ie the pipeline which contains the main frame
    /// to display. In the WebRender scene, this will be the only child of another
    /// pipeline which applies a pinch zoom transformation.
    root_content_pipelines: Vec<RootPipeline>,

    /// Tracks details about each active pipeline that the compositor knows about.
    pipeline_details: HashMap<PipelineId, PipelineDetails>,

    /// The scene scale, to allow for zooming and high-resolution painting.
    scale: Scale<f32, LayerPixel, DevicePixel>,

    /// "Mobile-style" zoom that does not reflow the page.
    viewport_zoom: PinchZoomFactor,

    /// Viewport zoom constraints provided by @viewport.
    min_viewport_zoom: Option<PinchZoomFactor>,
    max_viewport_zoom: Option<PinchZoomFactor>,

    /// "Desktop-style" zoom that resizes the viewport to fit the window.
    page_zoom: Scale<f32, CSSPixel, DeviceIndependentPixel>,

    /// The type of composition to perform
    composite_target: CompositeTarget,

    /// Tracks whether we should composite this frame.
    composition_request: CompositionRequest,

    /// Tracks whether we are in the process of shutting down, or have shut down and should close
    /// the compositor.
    pub shutdown_state: ShutdownState,

    /// Tracks whether the zoom action has happened recently.
    zoom_action: bool,

    /// The time of the last zoom action has started.
    zoom_time: f64,

    /// The current frame tree ID (used to reject old paint buffers)
    frame_tree_id: FrameTreeId,

    /// The channel on which messages can be sent to the constellation.
    constellation_chan: Sender<ConstellationMsg>,

    /// The channel on which messages can be sent to the time profiler.
    time_profiler_chan: profile_time::ProfilerChan,

    /// Touch input state machine
    touch_handler: TouchHandler,

    /// Pending scroll/zoom events.
    pending_scroll_zoom_events: Vec<ScrollZoomEvent>,

    /// Whether we're waiting on a recomposite after dispatching a scroll.
    waiting_for_results_of_scroll: bool,

    /// Used by the logic that determines when it is safe to output an
    /// image for the reftest framework.
    ready_to_save_state: ReadyState,

    /// The webrender renderer.
    webrender: webrender::Renderer,

    /// The active webrender document.
    webrender_document: DocumentId,

    /// The webrender interface, if enabled.
    webrender_api: RenderApi,

    /// The surfman instance that webrender targets
    webrender_surfman: WebrenderSurfman,

    /// The GL bindings for webrender
    webrender_gl: Rc<dyn gleam::gl::Gl>,

    /// Some XR devices want to run on the main thread.
    pub webxr_main_thread: webxr::MainThreadRegistry,

    /// Map of the pending paint metrics per layout thread.
    /// The layout thread for each specific pipeline expects the compositor to
    /// paint frames with specific given IDs (epoch). Once the compositor paints
    /// these frames, it records the paint time for each of them and sends the
    /// metric to the corresponding layout thread.
    pending_paint_metrics: HashMap<PipelineId, Epoch>,

    /// The coordinates of the native window, its view and the screen.
    embedder_coordinates: EmbedderCoordinates,

    /// Current mouse cursor.
    cursor: Cursor,

    /// Current cursor position.
    cursor_pos: DevicePoint,

    output_file: Option<String>,

    is_running_problem_test: bool,

    /// True to exit after page load ('-x').
    exit_after_load: bool,

    /// True to translate mouse input into touch events.
    convert_mouse_to_touch: bool,

    /// True if a WR frame render has been requested. Screenshots
    /// taken before the render is complete will not reflect the
    /// most up to date rendering.
    waiting_on_pending_frame: bool,

    /// Waiting for external code to call present.
    waiting_on_present: bool,
}

#[derive(Clone, Copy)]
struct ScrollEvent {
    /// Scroll by this offset, or to Start or End
    scroll_location: ScrollLocation,
    /// Apply changes to the frame at this location
    cursor: DeviceIntPoint,
    /// The number of OS events that have been coalesced together into this one event.
    event_count: u32,
}

#[derive(Clone, Copy)]
enum ScrollZoomEvent {
    /// An pinch zoom event that magnifies the view by the given factor.
    PinchZoom(f32),
    /// A scroll event that scrolls the scroll node at the given location by the
    /// given amount.
    Scroll(ScrollEvent),
}

#[derive(Debug, PartialEq)]
enum CompositionRequest {
    NoCompositingNecessary,
    CompositeNow(CompositingReason),
}

#[derive(Clone, Copy, Debug, PartialEq)]
pub enum ShutdownState {
    NotShuttingDown,
    ShuttingDown,
    FinishedShuttingDown,
}

struct PipelineDetails {
    /// The pipeline associated with this PipelineDetails object.
    pipeline: Option<CompositionPipeline>,

    /// The epoch of the most recent display list for this pipeline. Note that this display
    /// list might not be displayed, as WebRender processes display lists asynchronously.
    most_recent_display_list_epoch: Option<WebRenderEpoch>,

    /// Whether animations are running
    animations_running: bool,

    /// Whether there are animation callbacks
    animation_callbacks_running: bool,

    /// Whether this pipeline is visible
    visible: bool,

    /// Hit test items for this pipeline. This is used to map WebRender hit test
    /// information to the full information necessary for Servo.
    hit_test_items: Vec<HitTestInfo>,

    /// The compositor-side [ScrollTree]. This is used to allow finding and scrolling
    /// nodes in the compositor before forwarding new offsets to WebRender.
    scroll_tree: ScrollTree,
}

impl PipelineDetails {
    fn new() -> PipelineDetails {
        PipelineDetails {
            pipeline: None,
            most_recent_display_list_epoch: None,
            animations_running: false,
            animation_callbacks_running: false,
            visible: true,
            hit_test_items: Vec::new(),
            scroll_tree: ScrollTree::default(),
        }
    }

    fn install_new_scroll_tree(&mut self, new_scroll_tree: ScrollTree) {
        let old_scroll_offsets: FnvHashMap<ExternalScrollId, LayoutVector2D> = self
            .scroll_tree
            .nodes
            .drain(..)
            .filter_map(|node| match (node.external_id(), node.offset()) {
                (Some(external_id), Some(offset)) => Some((external_id, offset)),
                _ => None,
            })
            .collect();

        self.scroll_tree = new_scroll_tree;
        for node in self.scroll_tree.nodes.iter_mut() {
            match node.external_id() {
                Some(external_id) => match old_scroll_offsets.get(&external_id) {
                    Some(new_offset) => node.set_offset(*new_offset),
                    None => continue,
                },
                _ => continue,
            };
        }
    }
}

#[derive(Clone, Copy, Debug, PartialEq)]
enum CompositeTarget {
    /// Normal composition to a window
    Window,

    /// Compose as normal, but also return a PNG of the composed output
    WindowAndPng,

    /// Compose to a PNG, write it to disk, and then exit the browser (used for reftests)
    PngFile,
}

impl<Window: WindowMethods + ?Sized> IOCompositor<Window> {
    fn new(
        window: Rc<Window>,
        state: InitialCompositorState,
        output_file: Option<String>,
        is_running_problem_test: bool,
        exit_after_load: bool,
        convert_mouse_to_touch: bool,
        top_level_browsing_context_id: TopLevelBrowsingContextId,
    ) -> Self {
        let composite_target = match output_file {
            Some(_) => CompositeTarget::PngFile,
            None => CompositeTarget::Window,
        };

        IOCompositor {
            embedder_coordinates: window.get_coordinates(),
            window,
            port: state.receiver,
            root_content_pipelines: vec![RootPipeline {
                top_level_browsing_context_id,
                id: None,
            }],
            pipeline_details: HashMap::new(),
            scale: Scale::new(1.0),
            composition_request: CompositionRequest::NoCompositingNecessary,
            touch_handler: TouchHandler::new(),
            pending_scroll_zoom_events: Vec::new(),
            waiting_for_results_of_scroll: false,
            composite_target,
            shutdown_state: ShutdownState::NotShuttingDown,
            page_zoom: Scale::new(1.0),
            viewport_zoom: PinchZoomFactor::new(1.0),
            min_viewport_zoom: Some(PinchZoomFactor::new(1.0)),
            max_viewport_zoom: None,
            zoom_action: false,
            zoom_time: 0f64,
            frame_tree_id: FrameTreeId(0),
            constellation_chan: state.constellation_chan,
            time_profiler_chan: state.time_profiler_chan,
            ready_to_save_state: ReadyState::Unknown,
            webrender: state.webrender,
            webrender_document: state.webrender_document,
            webrender_api: state.webrender_api,
            webrender_surfman: state.webrender_surfman,
            webrender_gl: state.webrender_gl,
            webxr_main_thread: state.webxr_main_thread,
            pending_paint_metrics: HashMap::new(),
            cursor: Cursor::None,
            cursor_pos: DevicePoint::new(0.0, 0.0),
            output_file,
            is_running_problem_test,
            exit_after_load,
            convert_mouse_to_touch,
            waiting_on_pending_frame: false,
            waiting_on_present: false,
        }
    }

    pub fn create(
        window: Rc<Window>,
        state: InitialCompositorState,
        output_file: Option<String>,
        is_running_problem_test: bool,
        exit_after_load: bool,
        convert_mouse_to_touch: bool,
        top_level_browsing_context_id: TopLevelBrowsingContextId,
    ) -> Self {
        let mut compositor = IOCompositor::new(
            window,
            state,
            output_file,
            is_running_problem_test,
            exit_after_load,
            convert_mouse_to_touch,
            top_level_browsing_context_id,
        );

        // Make sure the GL state is OK
        compositor.assert_gl_framebuffer_complete();

        // Set the size of the root layer.
        compositor.update_zoom_transform();

        compositor
    }

    pub fn deinit(self) {
        if let Err(err) = self.webrender_surfman.make_gl_context_current() {
            warn!("Failed to make GL context current: {:?}", err);
        }
        self.webrender.deinit();
    }

    fn update_cursor(&mut self, result: CompositorHitTestResult) {
        let cursor = match result.cursor {
            Some(cursor) if cursor != self.cursor => cursor,
            _ => return,
        };

        self.cursor = cursor;
        let msg = ConstellationMsg::SetCursor(cursor);
        if let Err(e) = self.constellation_chan.send(msg) {
            warn!("Sending event to constellation failed ({:?}).", e);
        }
    }

    pub fn maybe_start_shutting_down(&mut self) {
        if self.shutdown_state == ShutdownState::NotShuttingDown {
            debug!("Shutting down the constellation for WindowEvent::Quit");
            self.start_shutting_down();
        }
    }

    fn start_shutting_down(&mut self) {
        debug!("Compositor sending Exit message to Constellation");
        if let Err(e) = self.constellation_chan.send(ConstellationMsg::Exit) {
            warn!("Sending exit message to constellation failed ({:?}).", e);
        }

        self.shutdown_state = ShutdownState::ShuttingDown;
    }

    fn finish_shutting_down(&mut self) {
        debug!("Compositor received message that constellation shutdown is complete");

        // Drain compositor port, sometimes messages contain channels that are blocking
        // another thread from finishing (i.e. SetFrameTree).
        while self.port.try_recv_compositor_msg().is_some() {}

        // Tell the profiler, memory profiler, and scrolling timer to shut down.
        if let Ok((sender, receiver)) = ipc::channel() {
            self.time_profiler_chan
                .send(profile_time::ProfilerMsg::Exit(sender));
            let _ = receiver.recv();
        }

        self.shutdown_state = ShutdownState::FinishedShuttingDown;
    }

    fn handle_browser_message(&mut self, msg: CompositorMsg) -> bool {
        match (msg, self.shutdown_state) {
            (_, ShutdownState::FinishedShuttingDown) => {
                error!("compositor shouldn't be handling messages after shutting down");
                return false;
            },

            (CompositorMsg::ShutdownComplete, _) => {
                self.finish_shutting_down();
                return false;
            },

            (
                CompositorMsg::ChangeRunningAnimationsState(pipeline_id, animation_state),
                ShutdownState::NotShuttingDown,
            ) => {
                self.change_running_animations_state(pipeline_id, animation_state);
            },

            (CompositorMsg::SendFrameTree(frame_tree), ShutdownState::NotShuttingDown) => {
                self.update_frame_tree(&frame_tree);
                self.send_scroll_positions_to_layout_for_pipeline(&frame_tree.pipeline.id);
            },

            (CompositorMsg::Recomposite(reason), ShutdownState::NotShuttingDown) => {
                self.waiting_on_pending_frame = false;
                self.composition_request = CompositionRequest::CompositeNow(reason)
            },

            (CompositorMsg::TouchEventProcessed(result), ShutdownState::NotShuttingDown) => {
                self.touch_handler.on_event_processed(result);
            },

            (CompositorMsg::CreatePng(rect, reply), ShutdownState::NotShuttingDown) => {
                let res = self.composite_specific_target(CompositeTarget::WindowAndPng, rect);
                if let Err(ref e) = res {
                    info!("Error retrieving PNG: {:?}", e);
                }
                let img = res.unwrap_or(None);
                if let Err(e) = reply.send(img) {
                    warn!("Sending reply to create png failed ({:?}).", e);
                }
            },

            (CompositorMsg::IsReadyToSaveImageReply(is_ready), ShutdownState::NotShuttingDown) => {
                assert_eq!(
                    self.ready_to_save_state,
                    ReadyState::WaitingForConstellationReply
                );
                if is_ready && !self.waiting_on_pending_frame && !self.waiting_for_results_of_scroll
                {
                    self.ready_to_save_state = ReadyState::ReadyToSaveImage;
                    if self.is_running_problem_test {
                        println!("ready to save image!");
                    }
                } else {
                    self.ready_to_save_state = ReadyState::Unknown;
                    if self.is_running_problem_test {
                        println!("resetting ready_to_save_state!");
                    }
                }
                self.composite_if_necessary(CompositingReason::Headless);
            },

            (
                CompositorMsg::PipelineVisibilityChanged(pipeline_id, visible),
                ShutdownState::NotShuttingDown,
            ) => {
                self.pipeline_details(pipeline_id).visible = visible;
                self.process_animations();
            },

            (CompositorMsg::PipelineExited(pipeline_id, sender), _) => {
                debug!("Compositor got pipeline exited: {:?}", pipeline_id);
                self.remove_pipeline_root_layer(pipeline_id);
                let _ = sender.send(());
            },

            (
                CompositorMsg::NewScrollFrameReady(recomposite_needed),
                ShutdownState::NotShuttingDown,
            ) => {
                self.waiting_for_results_of_scroll = false;
                if let Some(result) = self.hit_test_at_device_point(self.cursor_pos) {
                    self.update_cursor(result);
                }
                if recomposite_needed {
                    self.composition_request = CompositionRequest::CompositeNow(
                        CompositingReason::NewWebRenderScrollFrame,
                    );
                }
            },

            (CompositorMsg::Dispatch(func), ShutdownState::NotShuttingDown) => {
                // The functions sent here right now are really dumb, so they can't panic.
                // But if we start running more complex code here, we should really catch panic here.
                func();
            },

            (CompositorMsg::LoadComplete(_), ShutdownState::NotShuttingDown) => {
                // If we're painting in headless mode, schedule a recomposite.
                if self.output_file.is_some() || self.exit_after_load {
                    self.composite_if_necessary(CompositingReason::Headless);
                }
            },

            (
                CompositorMsg::WebDriverMouseButtonEvent(mouse_event_type, mouse_button, x, y),
                ShutdownState::NotShuttingDown,
            ) => {
                let dppx = self.device_pixels_per_page_px();
                let point = dppx.transform_point(Point2D::new(x, y));
                self.on_mouse_window_event_class(match mouse_event_type {
                    MouseEventType::Click => MouseWindowEvent::Click(mouse_button, point),
                    MouseEventType::MouseDown => MouseWindowEvent::MouseDown(mouse_button, point),
                    MouseEventType::MouseUp => MouseWindowEvent::MouseUp(mouse_button, point),
                });
            },

            (CompositorMsg::WebDriverMouseMoveEvent(x, y), ShutdownState::NotShuttingDown) => {
                let dppx = self.device_pixels_per_page_px();
                let point = dppx.transform_point(Point2D::new(x, y));
                self.on_mouse_window_move_event_class(DevicePoint::new(point.x, point.y));
            },

            (CompositorMsg::PendingPaintMetric(pipeline_id, epoch), _) => {
                self.pending_paint_metrics.insert(pipeline_id, epoch);
            },

            (CompositorMsg::GetClientWindow(req), ShutdownState::NotShuttingDown) => {
                if let Err(e) = req.send(self.embedder_coordinates.window) {
                    warn!("Sending response to get client window failed ({:?}).", e);
                }
            },

            (CompositorMsg::GetScreenSize(req), ShutdownState::NotShuttingDown) => {
                if let Err(e) = req.send(self.embedder_coordinates.screen) {
                    warn!("Sending response to get screen size failed ({:?}).", e);
                }
            },

            (CompositorMsg::GetScreenAvailSize(req), ShutdownState::NotShuttingDown) => {
                if let Err(e) = req.send(self.embedder_coordinates.screen_avail) {
                    warn!(
                        "Sending response to get screen avail size failed ({:?}).",
                        e
                    );
                }
            },

            (CompositorMsg::Forwarded(msg), ShutdownState::NotShuttingDown) => {
                self.handle_webrender_message(msg);
            },

            // When we are shutting_down, we need to avoid performing operations
            // such as Paint that may crash because we have begun tearing down
            // the rest of our resources.
            (_, ShutdownState::ShuttingDown) => {},
        }

        true
    }

    /// Accept messages from content processes that need to be relayed to the WebRender
    /// instance in the parent process.
    fn handle_webrender_message(&mut self, msg: ForwardedToCompositorMsg) {
        match msg {
            ForwardedToCompositorMsg::Layout(
                script_traits::ScriptToCompositorMsg::SendInitialTransaction(pipeline),
            ) => {
                self.waiting_on_pending_frame = true;
                let mut txn = Transaction::new();
                txn.set_display_list(
                    WebRenderEpoch(0),
                    None,
                    Default::default(),
                    (pipeline, Default::default()),
                    false,
                );

                self.webrender_api
                    .send_transaction(self.webrender_document, txn);
            },

            ForwardedToCompositorMsg::Layout(
                script_traits::ScriptToCompositorMsg::SendScrollNode(point, scroll_id),
            ) => {
                self.waiting_for_results_of_scroll = true;

                let mut txn = Transaction::new();
                txn.scroll_node_with_id(point, scroll_id, ScrollClamping::NoClamping);
                txn.generate_frame(0);
                self.webrender_api
                    .send_transaction(self.webrender_document, txn);
            },

            ForwardedToCompositorMsg::Layout(
                script_traits::ScriptToCompositorMsg::SendDisplayList {
                    display_list_info,
                    display_list_descriptor,
                    display_list_receiver,
                },
            ) => {
                let display_list_data = match display_list_receiver.recv() {
                    Ok(display_list_data) => display_list_data,
                    _ => return warn!("Could not recieve WebRender display list."),
                };

                self.waiting_on_pending_frame = true;

                let pipeline_id = display_list_info.pipeline_id;
                let details = self.pipeline_details(PipelineId::from_webrender(pipeline_id));
                details.most_recent_display_list_epoch = Some(display_list_info.epoch);
                details.hit_test_items = display_list_info.hit_test_info;
                details.install_new_scroll_tree(display_list_info.scroll_tree);

                let mut txn = Transaction::new();
                txn.set_display_list(
                    display_list_info.epoch,
                    None,
                    display_list_info.viewport_size,
                    (
                        pipeline_id,
                        BuiltDisplayList::from_data(display_list_data, display_list_descriptor),
                    ),
                    true,
                );
                txn.generate_frame(0);
                self.webrender_api
                    .send_transaction(self.webrender_document, txn);
            },

            ForwardedToCompositorMsg::Layout(script_traits::ScriptToCompositorMsg::HitTest(
                pipeline,
                point,
                flags,
                sender,
            )) => {
                // When a display list is sent to WebRender, it starts scene building in a
                // separate thread and then that display list is available for hit testing.
                // Without flushing scene building, any hit test we do might be done against
                // a previous scene, if the last one we sent hasn't finished building.
                //
                // TODO(mrobinson): Flushing all scene building is a big hammer here, because
                // we might only be interested in a single pipeline. The only other option
                // would be to listen to the TransactionNotifier for previous per-pipeline
                // transactions, but that isn't easily compatible with the event loop wakeup
                // mechanism from libserver.
                self.webrender_api.flush_scene_builder();

                let result = self.hit_test_at_point_with_flags_and_pipeline(point, flags, pipeline);
                let _ = sender.send(result);
            },

            ForwardedToCompositorMsg::Layout(
                script_traits::ScriptToCompositorMsg::GenerateImageKey(sender),
            ) |
            ForwardedToCompositorMsg::Net(net_traits::NetToCompositorMsg::GenerateImageKey(
                sender,
            )) => {
                let _ = sender.send(self.webrender_api.generate_image_key());
            },

            ForwardedToCompositorMsg::Layout(
                script_traits::ScriptToCompositorMsg::UpdateImages(updates),
            ) => {
                let mut txn = Transaction::new();
                for update in updates {
                    match update {
                        script_traits::SerializedImageUpdate::AddImage(key, desc, data) => {
                            match data.to_image_data() {
                                Ok(data) => txn.add_image(key, desc, data, None),
                                Err(e) => warn!("error when sending image data: {:?}", e),
                            }
                        },
                        script_traits::SerializedImageUpdate::DeleteImage(key) => {
                            txn.delete_image(key)
                        },
                        script_traits::SerializedImageUpdate::UpdateImage(key, desc, data) => {
                            match data.to_image_data() {
                                Ok(data) => txn.update_image(key, desc, data, &DirtyRect::All),
                                Err(e) => warn!("error when sending image data: {:?}", e),
                            }
                        },
                    }
                }
                self.webrender_api
                    .send_transaction(self.webrender_document, txn);
            },

            ForwardedToCompositorMsg::Net(net_traits::NetToCompositorMsg::AddImage(
                key,
                desc,
                data,
            )) => {
                let mut txn = Transaction::new();
                txn.add_image(key, desc, data, None);
                self.webrender_api
                    .send_transaction(self.webrender_document, txn);
            },

            ForwardedToCompositorMsg::Font(FontToCompositorMsg::AddFontInstance(
                font_key,
                size,
                sender,
            )) => {
                let key = self.webrender_api.generate_font_instance_key();
                let mut txn = Transaction::new();
                txn.add_font_instance(key, font_key, size, None, None, Vec::new());
                self.webrender_api
                    .send_transaction(self.webrender_document, txn);
                let _ = sender.send(key);
            },

            ForwardedToCompositorMsg::Font(FontToCompositorMsg::AddFont(data, sender)) => {
                let font_key = self.webrender_api.generate_font_key();
                let mut txn = Transaction::new();
                match data {
                    FontData::Raw(bytes) => txn.add_raw_font(font_key, bytes, 0),
                    FontData::Native(native_font) => txn.add_native_font(font_key, native_font),
                }
                self.webrender_api
                    .send_transaction(self.webrender_document, txn);
                let _ = sender.send(font_key);
            },

            ForwardedToCompositorMsg::Canvas(CanvasToCompositorMsg::GenerateKey(sender)) => {
                let _ = sender.send(self.webrender_api.generate_image_key());
            },

            ForwardedToCompositorMsg::Canvas(CanvasToCompositorMsg::UpdateImages(updates)) => {
                let mut txn = Transaction::new();
                for update in updates {
                    match update {
                        ImageUpdate::Add(key, descriptor, data) => {
                            txn.add_image(key, descriptor, data, None)
                        },
                        ImageUpdate::Update(key, descriptor, data) => {
                            txn.update_image(key, descriptor, data, &DirtyRect::All)
                        },
                        ImageUpdate::Delete(key) => txn.delete_image(key),
                    }
                }
                self.webrender_api
                    .send_transaction(self.webrender_document, txn);
            },
        }
    }

    /// Sets or unsets the animations-running flag for the given pipeline, and schedules a
    /// recomposite if necessary.
    fn change_running_animations_state(
        &mut self,
        pipeline_id: PipelineId,
        animation_state: AnimationState,
    ) {
        match animation_state {
            AnimationState::AnimationsPresent => {
                let visible = self.pipeline_details(pipeline_id).visible;
                self.pipeline_details(pipeline_id).animations_running = true;
                if visible {
                    self.composite_if_necessary(CompositingReason::Animation);
                }
            },
            AnimationState::AnimationCallbacksPresent => {
                let visible = self.pipeline_details(pipeline_id).visible;
                self.pipeline_details(pipeline_id)
                    .animation_callbacks_running = true;
                if visible {
                    self.tick_animations_for_pipeline(pipeline_id);
                }
            },
            AnimationState::NoAnimationsPresent => {
                self.pipeline_details(pipeline_id).animations_running = false;
            },
            AnimationState::NoAnimationCallbacksPresent => {
                self.pipeline_details(pipeline_id)
                    .animation_callbacks_running = false;
            },
        }
    }

    fn pipeline_details(&mut self, pipeline_id: PipelineId) -> &mut PipelineDetails {
        if !self.pipeline_details.contains_key(&pipeline_id) {
            self.pipeline_details
                .insert(pipeline_id, PipelineDetails::new());
        }
        self.pipeline_details
            .get_mut(&pipeline_id)
            .expect("Insert then get failed!")
    }

    pub fn pipeline(&self, pipeline_id: PipelineId) -> Option<&CompositionPipeline> {
        match self.pipeline_details.get(&pipeline_id) {
            Some(ref details) => details.pipeline.as_ref(),
            None => {
                warn!(
                    "Compositor layer has an unknown pipeline ({:?}).",
                    pipeline_id
                );
                None
            },
        }
    }

    /// Set the root pipeline for our WebRender scene. If there is no pinch zoom applied,
    /// the root pipeline is the root content pipeline. If there is pinch zoom, the root
    /// content pipeline is wrapped in a display list that applies a pinch zoom
    /// transformation to it.
    fn set_root_content_pipeline_handling_pinch_zoom(&self, transaction: &mut Transaction) {
        // let root_content_pipeline = match self.root_content_pipelines.id {
        //     Some(id) => id.to_webrender(),
        //     None => return,
        // };

        let zoom_factor = self.pinch_zoom_level();
        // if zoom_factor == 1.0 {
        //     transaction.set_root_pipeline(root_content_pipeline);
        //     return;
        // }

        // Every display list needs a pipeline, but we'd like to choose one that is unlikely
        // to conflict with our content pipelines, which start at (1, 1). (0, 0) is WebRender's
        // dummy pipeline, so we choose (0, 1).
        let root_pipeline = WebRenderPipelineId(0, 1);
        transaction.set_root_pipeline(root_pipeline);

        let mut builder = webrender_api::DisplayListBuilder::new(root_pipeline);
        let viewport_size = LayoutSize::new(
            self.embedder_coordinates.get_viewport().width() as f32,
            self.embedder_coordinates.get_viewport().height() as f32,
        );
        let viewport_rect = LayoutRect::new(LayoutPoint::zero(), viewport_size);
        let zoom_reference_frame = builder.push_reference_frame(
            LayoutPoint::zero(),
            SpatialId::root_reference_frame(root_pipeline),
            TransformStyle::Flat,
            PropertyBinding::Value(Transform3D::scale(zoom_factor, zoom_factor, 1.)),
            ReferenceFrameKind::Transform {
                is_2d_scale_translation: true,
                should_snap: true,
            },
        );

        let viewport_stack_offset = viewport_rect.size / 4.0;
        let mut current_viewport_rect = viewport_rect.clone();
        current_viewport_rect.size.width /= 2.0;
        current_viewport_rect.size.height /= 2.0;
        for root_pipeline in self.root_content_pipelines.iter() {
            if let Some(pipeline_id) = root_pipeline.id {
                builder.push_iframe(
                    current_viewport_rect,
                    current_viewport_rect,
                    &SpaceAndClipInfo {
                        spatial_id: zoom_reference_frame,
                        clip_id: ClipId::root(pipeline_id.to_webrender()),
                    },
                    pipeline_id.to_webrender(),
                    true,
                );
                current_viewport_rect.origin += viewport_stack_offset;
            }
        }
        let built_display_list = builder.finalize();

        // NB: We are always passing 0 as the epoch here, but this doesn't seem to
        // be an issue. WebRender will still update the scene and generate a new
        // frame even though the epoch hasn't changed.
        transaction.set_display_list(
            WebRenderEpoch(0),
            None,
            viewport_rect.size,
            built_display_list,
            false,
        );
    }

    fn update_frame_tree(&mut self, frame_tree: &SendableFrameTree) {
        debug!(
            "Setting the frame tree for pipeline {:?}",
            frame_tree.pipeline.id
        );

        if let Some(root_pipeline) = self.root_content_pipelines.iter_mut().find(|p| {
            p.top_level_browsing_context_id == frame_tree.pipeline.top_level_browsing_context_id
        }) {
            root_pipeline.id = Some(frame_tree.pipeline.id);
        } else {
            self.root_content_pipelines.push(RootPipeline {
                top_level_browsing_context_id: frame_tree.pipeline.top_level_browsing_context_id,
                id: Some(frame_tree.pipeline.id),
            });
        }

        let mut txn = Transaction::new();
        self.set_root_content_pipeline_handling_pinch_zoom(&mut txn);
        txn.generate_frame(0);
        self.webrender_api
            .send_transaction(self.webrender_document, txn);

        self.update_pipeline_details_for_frame_tree(&frame_tree);
        self.reset_scroll_tree_for_unattached_pipelines(&frame_tree);

        self.frame_tree_id.next();
    }

    fn reset_scroll_tree_for_unattached_pipelines(&mut self, frame_tree: &SendableFrameTree) {
        // TODO(mrobinson): Eventually this can selectively preserve the scroll trees
        // state for some unattached pipelines in order to preserve scroll position when
        // navigating backward and forward.
        fn collect_pipelines(
            pipelines: &mut FnvHashSet<PipelineId>,
            frame_tree: &SendableFrameTree,
        ) {
            pipelines.insert(frame_tree.pipeline.id);
            for kid in &frame_tree.children {
                collect_pipelines(pipelines, kid);
            }
        }

        let mut attached_pipelines: FnvHashSet<PipelineId> = FnvHashSet::default();
        collect_pipelines(&mut attached_pipelines, frame_tree);

        self.pipeline_details
            .iter_mut()
            .filter(|(id, _)| !attached_pipelines.contains(id))
            .for_each(|(_, details)| {
                details.scroll_tree.nodes.iter_mut().for_each(|node| {
                    node.set_offset(LayoutVector2D::zero());
                })
            })
    }

    fn update_pipeline_details_for_frame_tree(&mut self, frame_tree: &SendableFrameTree) {
        self.pipeline_details(frame_tree.pipeline.id).pipeline = Some(frame_tree.pipeline.clone());

        for kid in &frame_tree.children {
            self.update_pipeline_details_for_frame_tree(kid);
        }
    }

    fn remove_pipeline_root_layer(&mut self, pipeline_id: PipelineId) {
        self.pipeline_details.remove(&pipeline_id);
    }

    fn send_window_size(&mut self, size_type: WindowSizeType) {
        let dppx = self.page_zoom * self.embedder_coordinates.hidpi_factor;

        let mut transaction = Transaction::new();
        transaction.set_document_view(
            self.embedder_coordinates.get_viewport(),
            self.embedder_coordinates.hidpi_factor.get(),
        );
        self.webrender_api
            .send_transaction(self.webrender_document, transaction);

        let initial_viewport = self.embedder_coordinates.viewport.size.to_f32() / dppx;

        let data = WindowSizeData {
            device_pixel_ratio: dppx,
            initial_viewport: initial_viewport,
        };

        for root_pipeline in self.root_content_pipelines.iter() {
            let top_level_browsing_context_id = root_pipeline.top_level_browsing_context_id;
            let msg = ConstellationMsg::WindowSize(top_level_browsing_context_id, data, size_type);
            if let Err(e) = self.constellation_chan.send(msg) {
                warn!("Sending window resize to constellation failed ({:?}).", e);
            }
        }
    }

    pub fn on_resize_window_event(&mut self) -> bool {
        debug!("compositor resize requested");

        let old_coords = self.embedder_coordinates;
        self.embedder_coordinates = self.window.get_coordinates();

        // A size change could also mean a resolution change.
        if self.embedder_coordinates.hidpi_factor != old_coords.hidpi_factor {
            self.update_zoom_transform();
        }

        if self.embedder_coordinates.viewport == old_coords.viewport {
            return false;
        }

        self.send_window_size(WindowSizeType::Resize);
        self.composite_if_necessary(CompositingReason::Resize);
        return true;
    }

    pub fn on_mouse_window_event_class(&mut self, mouse_window_event: MouseWindowEvent) {
        if self.convert_mouse_to_touch {
            match mouse_window_event {
                MouseWindowEvent::Click(_, _) => {},
                MouseWindowEvent::MouseDown(_, p) => self.on_touch_down(TouchId(0), p),
                MouseWindowEvent::MouseUp(_, p) => self.on_touch_up(TouchId(0), p),
            }
            return;
        }

        self.dispatch_mouse_window_event_class(mouse_window_event);
    }

    fn dispatch_mouse_window_event_class(&mut self, mouse_window_event: MouseWindowEvent) {
        let point = match mouse_window_event {
            MouseWindowEvent::Click(_, p) => p,
            MouseWindowEvent::MouseDown(_, p) => p,
            MouseWindowEvent::MouseUp(_, p) => p,
        };

        let result = match self.hit_test_at_device_point(point) {
            Some(result) => result,
            None => return,
        };

        let (button, event_type) = match mouse_window_event {
            MouseWindowEvent::Click(button, _) => (button, MouseEventType::Click),
            MouseWindowEvent::MouseDown(button, _) => (button, MouseEventType::MouseDown),
            MouseWindowEvent::MouseUp(button, _) => (button, MouseEventType::MouseUp),
        };

        let event_to_send = MouseButtonEvent(
            event_type,
            button,
            result.point_in_viewport.to_untyped(),
            Some(result.node),
            Some(result.point_relative_to_item),
            button as u16,
        );

        let msg = ConstellationMsg::ForwardEvent(result.pipeline_id, event_to_send);
        if let Err(e) = self.constellation_chan.send(msg) {
            warn!("Sending event to constellation failed ({:?}).", e);
        }
    }

    fn hit_test_at_device_point(&self, point: DevicePoint) -> Option<CompositorHitTestResult> {
        let dppx = self.page_zoom * self.hidpi_factor();
        let scaled_point = (point / dppx).to_untyped();
        let world_point = WorldPoint::from_untyped(scaled_point);
        return self.hit_test_at_point(world_point);
    }

    fn hit_test_at_point(&self, point: WorldPoint) -> Option<CompositorHitTestResult> {
        return self
            .hit_test_at_point_with_flags_and_pipeline(point, HitTestFlags::empty(), None)
            .first()
            .cloned();
    }

    fn hit_test_at_point_with_flags_and_pipeline(
        &self,
        point: WorldPoint,
        flags: HitTestFlags,
        pipeline_id: Option<WebRenderPipelineId>,
    ) -> Vec<CompositorHitTestResult> {
        // TODO handle multiple root pipelines
        let root_pipeline = match self.root_content_pipelines.first() {
            Some(root_pipeline) => root_pipeline,
            None => return vec![],
        };
        let root_pipeline_id = match root_pipeline.id {
            Some(root_pipeline_id) => root_pipeline_id,
            None => return vec![],
        };
        if self.pipeline(root_pipeline_id).is_none() {
            return vec![];
        }
        let results =
            self.webrender_api
                .hit_test(self.webrender_document, pipeline_id, point, flags);

        results
            .items
            .iter()
            .filter_map(|item| {
                let pipeline_id = PipelineId::from_webrender(item.pipeline);
                let details = match self.pipeline_details.get(&pipeline_id) {
                    Some(details) => details,
                    None => return None,
                };

                // If the epoch in the tag does not match the current epoch of the pipeline,
                // then the hit test is against an old version of the display list and we
                // should ignore this hit test for now.
                match details.most_recent_display_list_epoch {
                    Some(epoch) if epoch.as_u16() == item.tag.1 => {},
                    _ => return None,
                }

                let info = &details.hit_test_items[item.tag.0 as usize];
                Some(CompositorHitTestResult {
                    pipeline_id,
                    point_in_viewport: item.point_in_viewport.to_untyped(),
                    point_relative_to_item: item.point_relative_to_item.to_untyped(),
                    node: UntrustedNodeAddress(info.node as *const c_void),
                    cursor: info.cursor,
                    scroll_tree_node: info.scroll_tree_node,
                })
            })
            .collect()
    }

    pub fn on_mouse_window_move_event_class(&mut self, cursor: DevicePoint) {
        if self.convert_mouse_to_touch {
            self.on_touch_move(TouchId(0), cursor);
            return;
        }

        self.dispatch_mouse_window_move_event_class(cursor);
    }

    fn dispatch_mouse_window_move_event_class(&mut self, cursor: DevicePoint) {
        let result = match self.hit_test_at_device_point(cursor) {
            Some(result) => result,
            None => return,
        };

        let event = MouseMoveEvent(result.point_in_viewport, Some(result.node), 0);
        let msg = ConstellationMsg::ForwardEvent(result.pipeline_id, event);
        if let Err(e) = self.constellation_chan.send(msg) {
            warn!("Sending event to constellation failed ({:?}).", e);
        }
        self.update_cursor(result);
    }

    fn send_touch_event(
        &self,
        event_type: TouchEventType,
        identifier: TouchId,
        point: DevicePoint,
    ) {
        if let Some(result) = self.hit_test_at_device_point(point) {
            let event = TouchEvent(
                event_type,
                identifier,
                result.point_in_viewport,
                Some(result.node),
            );
            let msg = ConstellationMsg::ForwardEvent(result.pipeline_id, event);
            if let Err(e) = self.constellation_chan.send(msg) {
                warn!("Sending event to constellation failed ({:?}).", e);
            }
        }
    }

    pub fn send_wheel_event(&mut self, delta: WheelDelta, point: DevicePoint) {
        if let Some(result) = self.hit_test_at_device_point(point) {
            let event = WheelEvent(delta, result.point_in_viewport, Some(result.node));
            let msg = ConstellationMsg::ForwardEvent(result.pipeline_id, event);
            if let Err(e) = self.constellation_chan.send(msg) {
                warn!("Sending event to constellation failed ({:?}).", e);
            }
        }
    }

    pub fn on_touch_event(
        &mut self,
        event_type: TouchEventType,
        identifier: TouchId,
        location: DevicePoint,
    ) {
        match event_type {
            TouchEventType::Down => self.on_touch_down(identifier, location),
            TouchEventType::Move => self.on_touch_move(identifier, location),
            TouchEventType::Up => self.on_touch_up(identifier, location),
            TouchEventType::Cancel => self.on_touch_cancel(identifier, location),
        }
    }

    fn on_touch_down(&mut self, identifier: TouchId, point: DevicePoint) {
        self.touch_handler.on_touch_down(identifier, point);
        self.send_touch_event(TouchEventType::Down, identifier, point);
    }

    fn on_touch_move(&mut self, identifier: TouchId, point: DevicePoint) {
        match self.touch_handler.on_touch_move(identifier, point) {
            TouchAction::Scroll(delta) => self.on_scroll_window_event(
                ScrollLocation::Delta(LayoutVector2D::from_untyped(delta.to_untyped())),
                point.cast(),
            ),
            TouchAction::Zoom(magnification, scroll_delta) => {
                let cursor = Point2D::new(-1, -1); // Make sure this hits the base layer.

                // The order of these events doesn't matter, because zoom is handled by
                // a root display list and the scroll event here is handled by the scroll
                // applied to the content display list.
                self.pending_scroll_zoom_events
                    .push(ScrollZoomEvent::PinchZoom(magnification));
                self.pending_scroll_zoom_events
                    .push(ScrollZoomEvent::Scroll(ScrollEvent {
                        scroll_location: ScrollLocation::Delta(LayoutVector2D::from_untyped(
                            scroll_delta.to_untyped(),
                        )),
                        cursor: cursor,
                        event_count: 1,
                    }));
            },
            TouchAction::DispatchEvent => {
                self.send_touch_event(TouchEventType::Move, identifier, point);
            },
            _ => {},
        }
    }

    fn on_touch_up(&mut self, identifier: TouchId, point: DevicePoint) {
        self.send_touch_event(TouchEventType::Up, identifier, point);

        if let TouchAction::Click = self.touch_handler.on_touch_up(identifier, point) {
            self.simulate_mouse_click(point);
        }
    }

    fn on_touch_cancel(&mut self, identifier: TouchId, point: DevicePoint) {
        // Send the event to script.
        self.touch_handler.on_touch_cancel(identifier, point);
        self.send_touch_event(TouchEventType::Cancel, identifier, point);
    }

    /// <http://w3c.github.io/touch-events/#mouse-events>
    fn simulate_mouse_click(&mut self, p: DevicePoint) {
        let button = MouseButton::Left;
        self.dispatch_mouse_window_move_event_class(p);
        self.dispatch_mouse_window_event_class(MouseWindowEvent::MouseDown(button, p));
        self.dispatch_mouse_window_event_class(MouseWindowEvent::MouseUp(button, p));
        self.dispatch_mouse_window_event_class(MouseWindowEvent::Click(button, p));
    }

    pub fn on_wheel_event(&mut self, delta: WheelDelta, p: DevicePoint) {
        self.send_wheel_event(delta, p);
    }

    pub fn on_scroll_event(
        &mut self,
        scroll_location: ScrollLocation,
        cursor: DeviceIntPoint,
        phase: TouchEventType,
    ) {
        match phase {
            TouchEventType::Move => self.on_scroll_window_event(scroll_location, cursor),
            TouchEventType::Up | TouchEventType::Cancel => {
                self.on_scroll_window_event(scroll_location, cursor);
            },
            TouchEventType::Down => {
                self.on_scroll_window_event(scroll_location, cursor);
            },
        }
    }

    fn on_scroll_window_event(&mut self, scroll_location: ScrollLocation, cursor: DeviceIntPoint) {
        self.pending_scroll_zoom_events
            .push(ScrollZoomEvent::Scroll(ScrollEvent {
                scroll_location: scroll_location,
                cursor,
                event_count: 1,
            }));
    }

    fn process_pending_scroll_events(&mut self) {
        // Batch up all scroll events into one, or else we'll do way too much painting.
        let mut combined_scroll_event: Option<ScrollEvent> = None;
        let mut combined_magnification = 1.0;
        for scroll_event in self.pending_scroll_zoom_events.drain(..) {
            match scroll_event {
                ScrollZoomEvent::PinchZoom(magnification) => {
                    combined_magnification *= magnification
                },
                ScrollZoomEvent::Scroll(scroll_event_info) => {
                    let combined_event = match combined_scroll_event.as_mut() {
                        None => {
                            combined_scroll_event = Some(scroll_event_info);
                            continue;
                        },
                        Some(combined_event) => combined_event,
                    };

                    match (
                        combined_event.scroll_location,
                        scroll_event_info.scroll_location,
                    ) {
                        (ScrollLocation::Delta(old_delta), ScrollLocation::Delta(new_delta)) => {
                            // Mac OS X sometimes delivers scroll events out of vsync during a
                            // fling. This causes events to get bunched up occasionally, causing
                            // nasty-looking "pops". To mitigate this, during a fling we average
                            // deltas instead of summing them.
                            let old_event_count = Scale::new(combined_event.event_count as f32);
                            combined_event.event_count += 1;
                            let new_event_count = Scale::new(combined_event.event_count as f32);
                            combined_event.scroll_location = ScrollLocation::Delta(
                                (old_delta * old_event_count + new_delta) / new_event_count,
                            );
                        },
                        (ScrollLocation::Start, _) | (ScrollLocation::End, _) => {
                            // Once we see Start or End, we shouldn't process any more events.
                            break;
                        },
                        (_, ScrollLocation::Start) | (_, ScrollLocation::End) => {
                            // If this is an event which is scrolling to the start or end of the page,
                            // disregard other pending events and exit the loop.
                            *combined_event = scroll_event_info;
                            break;
                        },
                    }
                },
            }
        }

        let zoom_changed =
            self.set_pinch_zoom_level(self.pinch_zoom_level() * combined_magnification);
        let scroll_result = combined_scroll_event.and_then(|combined_event| {
            let cursor = (combined_event.cursor.to_f32() / self.scale).to_untyped();
            self.scroll_node_at_world_point(
                WorldPoint::from_untyped(cursor),
                combined_event.scroll_location,
            )
        });
        if !zoom_changed && scroll_result.is_none() {
            return;
        }

        let mut transaction = Transaction::new();
        if zoom_changed {
            self.set_root_content_pipeline_handling_pinch_zoom(&mut transaction);
        }

        if let Some((pipeline_id, external_id, offset)) = scroll_result {
            let scroll_origin = LayoutPoint::new(-offset.x, -offset.y);
            transaction.scroll_node_with_id(scroll_origin, external_id, ScrollClamping::NoClamping);
            self.send_scroll_positions_to_layout_for_pipeline(&pipeline_id);
            self.waiting_for_results_of_scroll = true
        }

        transaction.generate_frame(0);
        self.webrender_api
            .send_transaction(self.webrender_document, transaction);
    }

    /// Perform a hit test at the given [`WorldPoint`] and apply the [`ScrollLocation`]
    /// scrolling to the applicable scroll node under that point. If a scroll was
    /// performed, returns the [`PipelineId`] of the node scrolled, the id, and the final
    /// scroll delta.
    fn scroll_node_at_world_point(
        &mut self,
        cursor: WorldPoint,
        scroll_location: ScrollLocation,
    ) -> Option<(PipelineId, ExternalScrollId, LayoutVector2D)> {
        let scroll_location = match scroll_location {
            ScrollLocation::Delta(delta) => {
                let scaled_delta =
                    (Vector2D::from_untyped(delta.to_untyped()) / self.scale).to_untyped();
                let calculated_delta = LayoutVector2D::from_untyped(scaled_delta);
                ScrollLocation::Delta(calculated_delta)
            },
            // Leave ScrollLocation unchanged if it is Start or End location.
            ScrollLocation::Start | ScrollLocation::End => scroll_location,
        };

        let hit_test_result = match self.hit_test_at_point(cursor) {
            Some(result) => result,
            None => return None,
        };

        let pipeline_details = match self.pipeline_details.get_mut(&hit_test_result.pipeline_id) {
            Some(details) => details,
            None => return None,
        };
        pipeline_details
            .scroll_tree
            .scroll_node_or_ancestor(&hit_test_result.scroll_tree_node, scroll_location)
            .map(|(external_id, offset)| (hit_test_result.pipeline_id, external_id, offset))
    }

    /// If there are any animations running, dispatches appropriate messages to the constellation.
    fn process_animations(&mut self) {
        let mut pipeline_ids = vec![];
        for (pipeline_id, pipeline_details) in &self.pipeline_details {
            if (pipeline_details.animations_running || pipeline_details.animation_callbacks_running) &&
                pipeline_details.visible
            {
                pipeline_ids.push(*pipeline_id);
            }
        }
        let animation_state = if pipeline_ids.is_empty() && !self.webxr_main_thread.running() {
            windowing::AnimationState::Idle
        } else {
            windowing::AnimationState::Animating
        };
        self.window.set_animation_state(animation_state);
        for pipeline_id in &pipeline_ids {
            self.tick_animations_for_pipeline(*pipeline_id)
        }
    }

    fn tick_animations_for_pipeline(&mut self, pipeline_id: PipelineId) {
        let animation_callbacks_running = self
            .pipeline_details(pipeline_id)
            .animation_callbacks_running;
        let animations_running = self.pipeline_details(pipeline_id).animations_running;
        if !animation_callbacks_running && !animations_running {
            return;
        }

        let mut tick_type = AnimationTickType::empty();
        if animations_running {
            tick_type.insert(AnimationTickType::CSS_ANIMATIONS_AND_TRANSITIONS);
        }
        if animation_callbacks_running {
            tick_type.insert(AnimationTickType::REQUEST_ANIMATION_FRAME);
        }

        let msg = ConstellationMsg::TickAnimation(pipeline_id, tick_type);
        if let Err(e) = self.constellation_chan.send(msg) {
            warn!("Sending tick to constellation failed ({:?}).", e);
        }
    }

    fn hidpi_factor(&self) -> Scale<f32, DeviceIndependentPixel, DevicePixel> {
        if self.output_file.is_some() {
            return Scale::new(1.0);
        }
        self.embedder_coordinates.hidpi_factor
    }

    fn device_pixels_per_page_px(&self) -> Scale<f32, CSSPixel, DevicePixel> {
        self.page_zoom * self.hidpi_factor()
    }

    fn update_zoom_transform(&mut self) {
        let scale = self.device_pixels_per_page_px();
        self.scale = Scale::new(scale.get());
    }

    pub fn on_zoom_reset_window_event(&mut self) {
        self.page_zoom = Scale::new(1.0);
        self.update_zoom_transform();
        self.send_window_size(WindowSizeType::Resize);
        self.update_page_zoom_for_webrender();
    }

    pub fn on_zoom_window_event(&mut self, magnification: f32) {
        self.page_zoom = Scale::new(
            (self.page_zoom.get() * magnification)
                .max(MIN_ZOOM)
                .min(MAX_ZOOM),
        );
        self.update_zoom_transform();
        self.send_window_size(WindowSizeType::Resize);
        self.update_page_zoom_for_webrender();
    }

    fn update_page_zoom_for_webrender(&mut self) {
        let page_zoom = ZoomFactor::new(self.page_zoom.get());

        let mut txn = webrender::Transaction::new();
        txn.set_page_zoom(page_zoom);
        self.webrender_api
            .send_transaction(self.webrender_document, txn);
    }

    /// Simulate a pinch zoom
    pub fn on_pinch_zoom_window_event(&mut self, magnification: f32) {
        // TODO: Scroll to keep the center in view?
        self.pending_scroll_zoom_events
            .push(ScrollZoomEvent::PinchZoom(magnification));
    }

    fn send_scroll_positions_to_layout_for_pipeline(&self, pipeline_id: &PipelineId) {
        let details = match self.pipeline_details.get(&pipeline_id) {
            Some(details) => details,
            None => return,
        };

        let mut scroll_states = Vec::new();
        details.scroll_tree.nodes.iter().for_each(|node| {
            match (node.external_id(), node.offset()) {
                (Some(scroll_id), Some(scroll_offset)) => {
                    scroll_states.push(ScrollState {
                        scroll_id,
                        scroll_offset,
                    });
                },
                _ => {},
            }
        });

        if let Some(pipeline) = details.pipeline.as_ref() {
            let _ = pipeline
                .layout_chan
                .send(LayoutControlMsg::SetScrollStates(scroll_states));
        }
    }

    // Check if any pipelines currently have active animations or animation callbacks.
    fn animations_active(&self) -> bool {
        for (_, details) in &self.pipeline_details {
            // If animations are currently running, then don't bother checking
            // with the constellation if the output image is stable.
            if details.animations_running {
                return true;
            }
            if details.animation_callbacks_running {
                return true;
            }
        }

        false
    }

    /// Query the constellation to see if the current compositor
    /// output matches the current frame tree output, and if the
    /// associated script threads are idle.
    fn is_ready_to_paint_image_output(&mut self) -> Result<(), NotReadyToPaint> {
        match self.ready_to_save_state {
            ReadyState::Unknown => {
                // Unsure if the output image is stable.

                // Collect the currently painted epoch of each pipeline that is
                // complete (i.e. has *all* layers painted to the requested epoch).
                // This gets sent to the constellation for comparison with the current
                // frame tree.
                let mut pipeline_epochs = HashMap::new();
                for (id, _) in &self.pipeline_details {
                    let webrender_pipeline_id = id.to_webrender();
                    if let Some(WebRenderEpoch(epoch)) = self
                        .webrender
                        .current_epoch(self.webrender_document, webrender_pipeline_id)
                    {
                        let epoch = Epoch(epoch);
                        pipeline_epochs.insert(*id, epoch);
                    }
                }

                // Pass the pipeline/epoch states to the constellation and check
                // if it's safe to output the image.
                let msg = ConstellationMsg::IsReadyToSaveImage(pipeline_epochs);
                if let Err(e) = self.constellation_chan.send(msg) {
                    warn!("Sending ready to save to constellation failed ({:?}).", e);
                }
                self.ready_to_save_state = ReadyState::WaitingForConstellationReply;
                Err(NotReadyToPaint::JustNotifiedConstellation)
            },
            ReadyState::WaitingForConstellationReply => {
                // If waiting on a reply from the constellation to the last
                // query if the image is stable, then assume not ready yet.
                Err(NotReadyToPaint::WaitingOnConstellation)
            },
            ReadyState::ReadyToSaveImage => {
                // Constellation has replied at some point in the past
                // that the current output image is stable and ready
                // for saving.
                // Reset the flag so that we check again in the future
                // TODO: only reset this if we load a new document?
                if self.is_running_problem_test {
                    println!("was ready to save, resetting ready_to_save_state");
                }
                self.ready_to_save_state = ReadyState::Unknown;
                Ok(())
            },
        }
    }

    pub fn composite(&mut self) {
        let target = self.composite_target;
        match self.composite_specific_target(target, None) {
            Ok(_) => {
                if self.output_file.is_some() || self.exit_after_load {
                    println!("Shutting down the Constellation after generating an output file or exit flag specified");
                    self.start_shutting_down();
                }
            },
            Err(e) => {
                if self.is_running_problem_test {
                    if e != UnableToComposite::NotReadyToPaintImage(
                        NotReadyToPaint::WaitingOnConstellation,
                    ) {
                        println!("not ready to composite: {:?}", e);
                    }
                }
            },
        }
    }

    /// Composite either to the screen or to a png image or both.
    /// Returns Ok if composition was performed or Err if it was not possible to composite
    /// for some reason. If CompositeTarget is Window or Png no image data is returned;
    /// in the latter case the image is written directly to a file. If CompositeTarget
    /// is WindowAndPng Ok(Some(png::Image)) is returned.
    fn composite_specific_target(
        &mut self,
        target: CompositeTarget,
        rect: Option<Rect<f32, CSSPixel>>,
    ) -> Result<Option<Image>, UnableToComposite> {
        if self.waiting_on_present {
            trace!("tried to composite while waiting on present");
            return Err(UnableToComposite::NotReadyToPaintImage(
                NotReadyToPaint::WaitingOnConstellation,
            ));
        }

        let size = self.embedder_coordinates.framebuffer.to_u32();

        if let Err(err) = self.webrender_surfman.make_gl_context_current() {
            warn!("Failed to make GL context current: {:?}", err);
        }
        self.assert_no_gl_error();

        // Bind the webrender framebuffer
        let framebuffer_object = self
            .webrender_surfman
            .context_surface_info()
            .unwrap_or(None)
            .map(|info| info.framebuffer_object)
            .unwrap_or(0);
        self.webrender_gl
            .bind_framebuffer(gleam::gl::FRAMEBUFFER, framebuffer_object);
        self.assert_gl_framebuffer_complete();

        self.webrender.update();

        let wait_for_stable_image = match target {
            CompositeTarget::WindowAndPng | CompositeTarget::PngFile => true,
            CompositeTarget::Window => self.exit_after_load,
        };

        if wait_for_stable_image {
            // The current image may be ready to output. However, if there are animations active,
            // tick those instead and continue waiting for the image output to be stable AND
            // all active animations to complete.
            if self.animations_active() {
                self.process_animations();
                return Err(UnableToComposite::NotReadyToPaintImage(
                    NotReadyToPaint::AnimationsActive,
                ));
            }
            if let Err(result) = self.is_ready_to_paint_image_output() {
                return Err(UnableToComposite::NotReadyToPaintImage(result));
            }
        }

        let rt_info = match target {
            #[cfg(feature = "gl")]
            CompositeTarget::Window => gl::RenderTargetInfo::default(),
            #[cfg(feature = "gl")]
            CompositeTarget::WindowAndPng | CompositeTarget::PngFile => gl::initialize_png(
                &*self.webrender_gl,
                FramebufferUintLength::new(size.width),
                FramebufferUintLength::new(size.height),
            ),
            #[cfg(not(feature = "gl"))]
            _ => (),
        };

        profile(
            ProfilerCategory::Compositing,
            None,
            self.time_profiler_chan.clone(),
            || {
                trace!("compositor: compositing");

                let size =
                    DeviceIntSize::from_untyped(self.embedder_coordinates.framebuffer.to_untyped());

                // Paint the scene.
                // TODO(gw): Take notice of any errors the renderer returns!
                self.clear_background();
                self.webrender.render(size, 0 /* buffer_age */).ok();
            },
        );

        // If there are pending paint metrics, we check if any of the painted epochs is
        // one of the ones that the paint metrics recorder is expecting . In that case,
        // we get the current time, inform the layout thread about it and remove the
        // pending metric from the list.
        if !self.pending_paint_metrics.is_empty() {
            let paint_time = SystemTime::now()
                .duration_since(UNIX_EPOCH)
                .unwrap_or_default()
                .as_nanos() as u64;
            let mut to_remove = Vec::new();
            // For each pending paint metrics pipeline id
            for (id, pending_epoch) in &self.pending_paint_metrics {
                // we get the last painted frame id from webrender
                if let Some(WebRenderEpoch(epoch)) = self
                    .webrender
                    .current_epoch(self.webrender_document, id.to_webrender())
                {
                    // and check if it is the one the layout thread is expecting,
                    let epoch = Epoch(epoch);
                    if *pending_epoch != epoch {
                        warn!("{}: paint metrics: pending {:?} should be {:?}", id, pending_epoch, epoch);
                        continue;
                    }
                    // in which case, we remove it from the list of pending metrics,
                    to_remove.push(id.clone());
                    if let Some(pipeline) = self.pipeline(*id) {
                        // and inform the layout thread with the measured paint time.
                        let msg = LayoutControlMsg::PaintMetric(epoch, paint_time);
                        if let Err(e) = pipeline.layout_chan.send(msg) {
                            warn!("Sending PaintMetric message to layout failed ({:?}).", e);
                        }
                    }
                }
            }
            for id in to_remove.iter() {
                self.pending_paint_metrics.remove(id);
            }
        }

        let (x, y, width, height) = match rect {
            Some(rect) => {
                let rect = self.device_pixels_per_page_px().transform_rect(&rect);

                let x = rect.origin.x as i32;
                // We need to convert to the bottom-left origin coordinate
                // system used by OpenGL
                let y = (size.height as f32 - rect.origin.y - rect.size.height) as i32;
                let w = rect.size.width as u32;
                let h = rect.size.height as u32;

                (x, y, w, h)
            },
            None => (0, 0, size.width, size.height),
        };

        let rv = match target {
            CompositeTarget::Window => None,
            #[cfg(feature = "gl")]
            CompositeTarget::WindowAndPng => {
                let img = gl::draw_img(
                    &*self.webrender_gl,
                    rt_info,
                    x,
                    y,
                    FramebufferUintLength::new(width),
                    FramebufferUintLength::new(height),
                );
                Some(Image {
                    width: img.width(),
                    height: img.height(),
                    format: PixelFormat::RGB8,
                    bytes: ipc::IpcSharedMemory::from_bytes(&*img),
                    id: None,
                    cors_status: CorsStatus::Safe,
                })
            },
            #[cfg(feature = "gl")]
            CompositeTarget::PngFile => {
                let gl = &*self.webrender_gl;
                profile(
                    ProfilerCategory::ImageSaving,
                    None,
                    self.time_profiler_chan.clone(),
                    || match self.output_file.as_ref() {
                        Some(path) => match File::create(path) {
                            Ok(mut file) => {
                                let img = gl::draw_img(
                                    gl,
                                    rt_info,
                                    x,
                                    y,
                                    FramebufferUintLength::new(width),
                                    FramebufferUintLength::new(height),
                                );
                                let dynamic_image = DynamicImage::ImageRgb8(img);
                                if let Err(e) = dynamic_image.write_to(&mut file, ImageFormat::Png)
                                {
                                    error!("Failed to save {} ({}).", path, e);
                                }
                            },
                            Err(e) => error!("Failed to create {} ({}).", path, e),
                        },
                        None => error!("No file specified."),
                    },
                );
                None
            },
            #[cfg(not(feature = "gl"))]
            _ => None,
        };

<<<<<<< HEAD
        // Perform the page flip. This will likely block for a while.
        if self.external_present {
            self.waiting_on_present = true;
            for root_pipeline in self.root_content_pipelines.iter() {
                let msg =
                    ConstellationMsg::ReadyToPresent(root_pipeline.top_level_browsing_context_id);
                if let Err(e) = self.constellation_chan.send(msg) {
                    warn!("Sending event to constellation failed ({:?}).", e);
                }
            }
        } else {
            self.present();
=======
        // Nottify embedder that servo is ready to present.
        // Embedder should call `present` to tell compositor to continue rendering.
        self.waiting_on_present = true;
        let msg = ConstellationMsg::ReadyToPresent(
            self.root_content_pipeline.top_level_browsing_context_id,
        );
        if let Err(e) = self.constellation_chan.send(msg) {
            warn!("Sending event to constellation failed ({:?}).", e);
>>>>>>> 40ed1b5e
        }

        self.composition_request = CompositionRequest::NoCompositingNecessary;

        self.process_animations();
        self.waiting_for_results_of_scroll = false;

        Ok(rv)
    }

    pub fn present(&mut self) {
        if let Err(err) = self.webrender_surfman.present() {
            warn!("Failed to present surface: {:?}", err);
        }
        self.waiting_on_present = false;
    }

    fn composite_if_necessary(&mut self, reason: CompositingReason) {
        if self.composition_request == CompositionRequest::NoCompositingNecessary {
            if self.is_running_problem_test {
                println!("updating composition_request ({:?})", reason);
            }
            self.composition_request = CompositionRequest::CompositeNow(reason)
        } else if self.is_running_problem_test {
            println!(
                "composition_request is already {:?}",
                self.composition_request
            );
        }
    }

    fn clear_background(&self) {
        let gl = &self.webrender_gl;
        self.assert_gl_framebuffer_complete();

        // Set the viewport background based on prefs.
        let viewport = self.embedder_coordinates.get_flipped_viewport();
        gl.scissor(
            viewport.origin.x,
            viewport.origin.y,
            viewport.size.width,
            viewport.size.height,
        );

        let color = servo_config::pref!(shell.background_color.rgba);
        gl.clear_color(
            color[0] as f32,
            color[1] as f32,
            color[2] as f32,
            color[3] as f32,
        );
        gl.enable(gleam::gl::SCISSOR_TEST);
        gl.clear(gleam::gl::COLOR_BUFFER_BIT);
        gl.disable(gleam::gl::SCISSOR_TEST);
        self.assert_gl_framebuffer_complete();
    }

    #[track_caller]
    fn assert_no_gl_error(&self) {
        debug_assert_eq!(self.webrender_gl.get_error(), gleam::gl::NO_ERROR);
    }

    #[track_caller]
    fn assert_gl_framebuffer_complete(&self) {
        debug_assert_eq!(
            (
                self.webrender_gl.get_error(),
                self.webrender_gl
                    .check_frame_buffer_status(gleam::gl::FRAMEBUFFER)
            ),
            (gleam::gl::NO_ERROR, gleam::gl::FRAMEBUFFER_COMPLETE)
        );
    }

    pub fn receive_messages(&mut self) -> bool {
        // Check for new messages coming from the other threads in the system.
        let mut compositor_messages = vec![];
        let mut found_recomposite_msg = false;
        while let Some(msg) = self.port.try_recv_compositor_msg() {
            match msg {
                CompositorMsg::Recomposite(_) if found_recomposite_msg => {},
                CompositorMsg::Recomposite(_) => {
                    found_recomposite_msg = true;
                    compositor_messages.push(msg)
                },
                _ => compositor_messages.push(msg),
            }
        }
        for msg in compositor_messages {
            if !self.handle_browser_message(msg) {
                return false;
            }
        }
        true
    }

    pub fn perform_updates(&mut self) -> bool {
        if self.shutdown_state == ShutdownState::FinishedShuttingDown {
            return false;
        }

        let now = SystemTime::now()
            .duration_since(UNIX_EPOCH)
            .unwrap_or_default()
            .as_secs() as f64;
        // If a pinch-zoom happened recently, ask for tiles at the new resolution
        if self.zoom_action && now - self.zoom_time > 0.3 {
            self.zoom_action = false;
        }

        match self.composition_request {
            CompositionRequest::NoCompositingNecessary => {},
            CompositionRequest::CompositeNow(_) => self.composite(),
        }

        // Run the WebXR main thread
        self.webxr_main_thread.run_one_frame();

        // The WebXR thread may make a different context current
        let _ = self.webrender_surfman.make_gl_context_current();

        if !self.pending_scroll_zoom_events.is_empty() && !self.waiting_for_results_of_scroll {
            self.process_pending_scroll_events()
        }
        self.shutdown_state != ShutdownState::FinishedShuttingDown
    }

    /// Repaints and recomposites synchronously. You must be careful when calling this, as if a
    /// paint is not scheduled the compositor will hang forever.
    ///
    /// This is used when resizing the window.
    pub fn repaint_synchronously(&mut self) {
        while self.shutdown_state != ShutdownState::ShuttingDown {
            let msg = self.port.recv_compositor_msg();
            let need_recomposite = match msg {
                CompositorMsg::Recomposite(_) => true,
                _ => false,
            };
            let keep_going = self.handle_browser_message(msg);
            if need_recomposite {
                self.composite();
                break;
            }
            if !keep_going {
                break;
            }
        }
    }

    pub fn pinch_zoom_level(&self) -> f32 {
        self.viewport_zoom.get()
    }

    fn set_pinch_zoom_level(&mut self, mut zoom: f32) -> bool {
        if let Some(min) = self.min_viewport_zoom {
            zoom = f32::max(min.get(), zoom);
        }
        if let Some(max) = self.max_viewport_zoom {
            zoom = f32::min(max.get(), zoom);
        }

        let old_zoom = std::mem::replace(&mut self.viewport_zoom, PinchZoomFactor::new(zoom));
        old_zoom != self.viewport_zoom
    }

    pub fn toggle_webrender_debug(&mut self, option: WebRenderDebugOption) {
        let mut flags = self.webrender.get_debug_flags();
        let flag = match option {
            WebRenderDebugOption::Profiler => {
                webrender::DebugFlags::PROFILER_DBG |
                    webrender::DebugFlags::GPU_TIME_QUERIES |
                    webrender::DebugFlags::GPU_SAMPLE_QUERIES
            },
            WebRenderDebugOption::TextureCacheDebug => webrender::DebugFlags::TEXTURE_CACHE_DBG,
            WebRenderDebugOption::RenderTargetDebug => webrender::DebugFlags::RENDER_TARGET_DBG,
        };
        flags.toggle(flag);
        self.webrender.set_debug_flags(flags);

        let mut txn = Transaction::new();
        txn.generate_frame(0);
        self.webrender_api
            .send_transaction(self.webrender_document, txn);
    }

    pub fn capture_webrender(&mut self) {
        let capture_id = SystemTime::now()
            .duration_since(UNIX_EPOCH)
            .unwrap_or_default()
            .as_secs()
            .to_string();
        let available_path = [env::current_dir(), Ok(env::temp_dir())]
            .iter()
            .filter_map(|val| {
                val.as_ref()
                    .map(|dir| dir.join("capture_webrender").join(&capture_id))
                    .ok()
            })
            .find(|val| match create_dir_all(&val) {
                Ok(_) => true,
                Err(err) => {
                    eprintln!("Unable to create path '{:?}' for capture: {:?}", &val, err);
                    false
                },
            });

        match available_path {
            Some(capture_path) => {
                let revision_file_path = capture_path.join("wr.txt");

                debug!(
                    "Trying to save webrender capture under {:?}",
                    &revision_file_path
                );
                self.webrender_api
                    .save_capture(capture_path, CaptureBits::all());

                match File::create(revision_file_path) {
                    Ok(mut file) => {
                        let revision = include!(concat!(env!("OUT_DIR"), "/webrender_revision.rs"));
                        if let Err(err) = write!(&mut file, "{}", revision) {
                            eprintln!("Unable to write webrender revision: {:?}", err)
                        }
                    },
                    Err(err) => eprintln!(
                        "Capture triggered, creating webrender revision info skipped: {:?}",
                        err
                    ),
                }
            },
            None => eprintln!("Unable to locate path to save captures"),
        }
    }
}<|MERGE_RESOLUTION|>--- conflicted
+++ resolved
@@ -1873,29 +1873,15 @@
             _ => None,
         };
 
-<<<<<<< HEAD
-        // Perform the page flip. This will likely block for a while.
-        if self.external_present {
-            self.waiting_on_present = true;
-            for root_pipeline in self.root_content_pipelines.iter() {
-                let msg =
-                    ConstellationMsg::ReadyToPresent(root_pipeline.top_level_browsing_context_id);
-                if let Err(e) = self.constellation_chan.send(msg) {
-                    warn!("Sending event to constellation failed ({:?}).", e);
-                }
-            }
-        } else {
-            self.present();
-=======
         // Nottify embedder that servo is ready to present.
         // Embedder should call `present` to tell compositor to continue rendering.
         self.waiting_on_present = true;
-        let msg = ConstellationMsg::ReadyToPresent(
-            self.root_content_pipeline.top_level_browsing_context_id,
-        );
-        if let Err(e) = self.constellation_chan.send(msg) {
-            warn!("Sending event to constellation failed ({:?}).", e);
->>>>>>> 40ed1b5e
+        for root_pipeline in self.root_content_pipelines.iter() {
+            let msg =
+                ConstellationMsg::ReadyToPresent(root_pipeline.top_level_browsing_context_id);
+            if let Err(e) = self.constellation_chan.send(msg) {
+                warn!("Sending event to constellation failed ({:?}).", e);
+            }
         }
 
         self.composition_request = CompositionRequest::NoCompositingNecessary;
